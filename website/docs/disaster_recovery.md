---
title: Disaster Recovery
toc: true
---

Disaster Recovery is very much mission-critical for any software. Especially when it comes to data systems, the impact could be very serious
leading to delay in business decisions or even wrong business decisions at times. Apache Hudi has two operations to assist you in recovering
data from a previous state: `savepoint` and `restore`.

## Savepoint

As the name suggest, `savepoint` saves the table as of the commit time, so that it lets you restore the table to this
savepoint at a later point in time if need be. Care is taken to ensure cleaner will not clean up any files that are savepointed.
On similar lines, savepoint cannot be triggered on a commit that is already cleaned up. In simpler terms, this is synonymous
to taking a backup, just that we don't make a new copy of the table, but just save the state of the table elegantly so that
we can restore it later when in need.

## Restore

This operation lets you restore your table to one of the savepoint commit. This operation cannot be undone (or reversed) and so care
should be taken before doing a restore. Hudi will delete all data files and commit files (timeline files) greater than the
savepoint commit to which the table is being restored. You should pause all writes to the table when performing
a restore since they are likely to fail while the restore is in progress. Also, reads could also fail since snapshot queries
will be hitting latest files which has high possibility of getting deleted with restore.

## Runbook

Savepoint and restore can only be triggered from `hudi-cli`. Let's walk through an example of how one can take savepoint
and later restore the state of the table.

Let's create a hudi table via `spark-shell` and trigger a batch of inserts.

```scala
import org.apache.hudi.QuickstartUtils._
import scala.collection.JavaConversions._
import org.apache.spark.sql.SaveMode._
import org.apache.hudi.DataSourceReadOptions._
import org.apache.hudi.DataSourceWriteOptions._
import org.apache.hudi.config.HoodieWriteConfig._

val tableName = "hudi_trips_cow"
val basePath = "file:///tmp/hudi_trips_cow"
val dataGen = new DataGenerator

val inserts = convertToStringList(dataGen.generateInserts(10))
val df = spark.read.json(spark.sparkContext.parallelize(inserts, 2))
df.write.format("hudi").
  options(getQuickstartWriteConfigs).
  option(PRECOMBINE_FIELD_OPT_KEY, "ts").
  option(RECORDKEY_FIELD_OPT_KEY, "uuid").
  option(PARTITIONPATH_FIELD_OPT_KEY, "partitionpath").
  option(TABLE_NAME, tableName).
  mode(Overwrite).
  save(basePath)
```

Let's add four more batches of inserts.
```scala
for (_ <- 1 to 4) {
  val inserts = convertToStringList(dataGen.generateInserts(10))
  val df = spark.read.json(spark.sparkContext.parallelize(inserts, 2))
  df.write.format("hudi").
    options(getQuickstartWriteConfigs).
    option(PRECOMBINE_FIELD_OPT_KEY, "ts").
    option(RECORDKEY_FIELD_OPT_KEY, "uuid").
    option(PARTITIONPATH_FIELD_OPT_KEY, "partitionpath").
    option(TABLE_NAME, tableName).
    mode(Append).
    save(basePath)
}
```

Total record count should be 50.
```scala
val tripsSnapshotDF = spark.
  read.
  format("hudi").
  load(basePath)
tripsSnapshotDF.createOrReplaceTempView("hudi_trips_snapshot")

spark.sql("select count(partitionpath, uuid) from  hudi_trips_snapshot").show()

+--------------------------+
|count(partitionpath, uuid)|
+--------------------------+
|                        50|
+--------------------------+
```
Let's take a look at the timeline after 5 batches of inserts.
```shell
ls -ltr /tmp/hudi_trips_cow/.hoodie 
total 128
drwxr-xr-x  2 nsb  wheel    64 Jan 28 16:00 archived
-rw-r--r--  1 nsb  wheel   546 Jan 28 16:00 hoodie.properties
-rw-r--r--  1 nsb  wheel     0 Jan 28 16:00 20220128160040171.commit.requested
-rw-r--r--  1 nsb  wheel  2594 Jan 28 16:00 20220128160040171.inflight
-rw-r--r--  1 nsb  wheel  4374 Jan 28 16:00 20220128160040171.commit
-rw-r--r--  1 nsb  wheel     0 Jan 28 16:01 20220128160124637.commit.requested
-rw-r--r--  1 nsb  wheel  2594 Jan 28 16:01 20220128160124637.inflight
-rw-r--r--  1 nsb  wheel  4414 Jan 28 16:01 20220128160124637.commit
-rw-r--r--  1 nsb  wheel     0 Jan 28 16:02 20220128160226172.commit.requested
-rw-r--r--  1 nsb  wheel  2594 Jan 28 16:02 20220128160226172.inflight
-rw-r--r--  1 nsb  wheel  4427 Jan 28 16:02 20220128160226172.commit
-rw-r--r--  1 nsb  wheel     0 Jan 28 16:02 20220128160229636.commit.requested
-rw-r--r--  1 nsb  wheel  2594 Jan 28 16:02 20220128160229636.inflight
-rw-r--r--  1 nsb  wheel  4428 Jan 28 16:02 20220128160229636.commit
-rw-r--r--  1 nsb  wheel     0 Jan 28 16:02 20220128160245447.commit.requested
-rw-r--r--  1 nsb  wheel  2594 Jan 28 16:02 20220128160245447.inflight
-rw-r--r--  1 nsb  wheel  4428 Jan 28 16:02 20220128160245447.commit
```

Let's trigger a savepoint as of the latest commit. Savepoint can only be done via `hudi-cli`.

```sh
./hudi-cli.sh

connect --path /tmp/hudi_trips_cow/
commits show
set --conf SPARK_HOME=<SPARK_HOME>
savepoint create --commit 20220128160245447 --sparkMaster local[2]
```

:::note NOTE:
Make sure you replace 20220128160245447 with the latest commit in your table.
:::

Let's check the timeline after savepoint.
```shell
ls -ltr /tmp/hudi_trips_cow/.hoodie
total 136
drwxr-xr-x  2 nsb  wheel    64 Jan 28 16:00 archived
-rw-r--r--  1 nsb  wheel   546 Jan 28 16:00 hoodie.properties
-rw-r--r--  1 nsb  wheel     0 Jan 28 16:00 20220128160040171.commit.requested
-rw-r--r--  1 nsb  wheel  2594 Jan 28 16:00 20220128160040171.inflight
-rw-r--r--  1 nsb  wheel  4374 Jan 28 16:00 20220128160040171.commit
-rw-r--r--  1 nsb  wheel     0 Jan 28 16:01 20220128160124637.commit.requested
-rw-r--r--  1 nsb  wheel  2594 Jan 28 16:01 20220128160124637.inflight
-rw-r--r--  1 nsb  wheel  4414 Jan 28 16:01 20220128160124637.commit
-rw-r--r--  1 nsb  wheel     0 Jan 28 16:02 20220128160226172.commit.requested
-rw-r--r--  1 nsb  wheel  2594 Jan 28 16:02 20220128160226172.inflight
-rw-r--r--  1 nsb  wheel  4427 Jan 28 16:02 20220128160226172.commit
-rw-r--r--  1 nsb  wheel     0 Jan 28 16:02 20220128160229636.commit.requested
-rw-r--r--  1 nsb  wheel  2594 Jan 28 16:02 20220128160229636.inflight
-rw-r--r--  1 nsb  wheel  4428 Jan 28 16:02 20220128160229636.commit
-rw-r--r--  1 nsb  wheel     0 Jan 28 16:02 20220128160245447.commit.requested
-rw-r--r--  1 nsb  wheel  2594 Jan 28 16:02 20220128160245447.inflight
-rw-r--r--  1 nsb  wheel  4428 Jan 28 16:02 20220128160245447.commit
-rw-r--r--  1 nsb  wheel     0 Jan 28 16:05 20220128160245447.savepoint.inflight
-rw-r--r--  1 nsb  wheel  1168 Jan 28 16:05 20220128160245447.savepoint
```

You could notice that savepoint meta files are added which keeps track of the files that are part of the latest table snapshot.

Now, let's continue adding three more batches of inserts.

```scala
for (_ <- 1 to 3) {
  val inserts = convertToStringList(dataGen.generateInserts(10))
  val df = spark.read.json(spark.sparkContext.parallelize(inserts, 2))
  df.write.format("hudi").
    options(getQuickstartWriteConfigs).
    option(PRECOMBINE_FIELD_OPT_KEY, "ts").
    option(RECORDKEY_FIELD_OPT_KEY, "uuid").
    option(PARTITIONPATH_FIELD_OPT_KEY, "partitionpath").
    option(TABLE_NAME, tableName).
    mode(Append).
    save(basePath)
}
```

Total record count will be 80 since we have done 8 batches in total. (5 until savepoint and 3 after savepoint)
```scala
val tripsSnapshotDF = spark.
  read.
  format("hudi").
  load(basePath)
tripsSnapshotDF.createOrReplaceTempView("hudi_trips_snapshot")

spark.sql("select count(partitionpath, uuid) from  hudi_trips_snapshot").show()
+--------------------------+
|count(partitionpath, uuid)|
+--------------------------+
|                        80|
+--------------------------+
```

Let's say something bad happened, and you want to restore your table to an older snapshot. As we called out earlier, we can
trigger restore only from `hudi-cli`. And do remember to bring down all of your writer processes while doing a restore.

Let's checkout timeline once, before we trigger the restore.
```shell
ls -ltr /tmp/hudi_trips_cow/.hoodie
total 208
drwxr-xr-x  2 nsb  wheel    64 Jan 28 16:00 archived
-rw-r--r--  1 nsb  wheel   546 Jan 28 16:00 hoodie.properties
-rw-r--r--  1 nsb  wheel     0 Jan 28 16:00 20220128160040171.commit.requested
-rw-r--r--  1 nsb  wheel  2594 Jan 28 16:00 20220128160040171.inflight
-rw-r--r--  1 nsb  wheel  4374 Jan 28 16:00 20220128160040171.commit
-rw-r--r--  1 nsb  wheel     0 Jan 28 16:01 20220128160124637.commit.requested
-rw-r--r--  1 nsb  wheel  2594 Jan 28 16:01 20220128160124637.inflight
-rw-r--r--  1 nsb  wheel  4414 Jan 28 16:01 20220128160124637.commit
-rw-r--r--  1 nsb  wheel     0 Jan 28 16:02 20220128160226172.commit.requested
-rw-r--r--  1 nsb  wheel  2594 Jan 28 16:02 20220128160226172.inflight
-rw-r--r--  1 nsb  wheel  4427 Jan 28 16:02 20220128160226172.commit
-rw-r--r--  1 nsb  wheel     0 Jan 28 16:02 20220128160229636.commit.requested
-rw-r--r--  1 nsb  wheel  2594 Jan 28 16:02 20220128160229636.inflight
-rw-r--r--  1 nsb  wheel  4428 Jan 28 16:02 20220128160229636.commit
-rw-r--r--  1 nsb  wheel     0 Jan 28 16:02 20220128160245447.commit.requested
-rw-r--r--  1 nsb  wheel  2594 Jan 28 16:02 20220128160245447.inflight
-rw-r--r--  1 nsb  wheel  4428 Jan 28 16:02 20220128160245447.commit
-rw-r--r--  1 nsb  wheel     0 Jan 28 16:05 20220128160245447.savepoint.inflight
-rw-r--r--  1 nsb  wheel  1168 Jan 28 16:05 20220128160245447.savepoint
-rw-r--r--  1 nsb  wheel     0 Jan 28 16:06 20220128160620557.commit.requested
-rw-r--r--  1 nsb  wheel  2594 Jan 28 16:06 20220128160620557.inflight
-rw-r--r--  1 nsb  wheel  4428 Jan 28 16:06 20220128160620557.commit
-rw-r--r--  1 nsb  wheel     0 Jan 28 16:06 20220128160627501.commit.requested
-rw-r--r--  1 nsb  wheel  2594 Jan 28 16:06 20220128160627501.inflight
-rw-r--r--  1 nsb  wheel  4428 Jan 28 16:06 20220128160627501.commit
-rw-r--r--  1 nsb  wheel     0 Jan 28 16:06 20220128160630785.commit.requested
-rw-r--r--  1 nsb  wheel  2594 Jan 28 16:06 20220128160630785.inflight
-rw-r--r--  1 nsb  wheel  4428 Jan 28 16:06 20220128160630785.commit
```

If you are continuing in the same `hudi-cli` session, you can just execute `refresh` so that table state gets refreshed to
its latest state. If not, connect to the table again.

```shell
./hudi-cli.sh

connect --path /tmp/hudi_trips_cow/
commits show
set --conf SPARK_HOME=<SPARK_HOME>
savepoints show
╔═══════════════════╗
║ SavepointTime     ║
╠═══════════════════╣
║ 20220128160245447 ║
╚═══════════════════╝
savepoint rollback --savepoint 20220128160245447 --sparkMaster local[2]
```

:::note NOTE:
Make sure you replace 20220128160245447 with the latest savepoint in your table.
:::

Hudi table should have been restored to the savepointed commit 20220128160245447. Both data files and timeline files should have
been deleted.
```shell
ls -ltr /tmp/hudi_trips_cow/.hoodie
total 152
drwxr-xr-x  2 nsb  wheel    64 Jan 28 16:00 archived
-rw-r--r--  1 nsb  wheel   546 Jan 28 16:00 hoodie.properties
-rw-r--r--  1 nsb  wheel     0 Jan 28 16:00 20220128160040171.commit.requested
-rw-r--r--  1 nsb  wheel  2594 Jan 28 16:00 20220128160040171.inflight
-rw-r--r--  1 nsb  wheel  4374 Jan 28 16:00 20220128160040171.commit
-rw-r--r--  1 nsb  wheel     0 Jan 28 16:01 20220128160124637.commit.requested
-rw-r--r--  1 nsb  wheel  2594 Jan 28 16:01 20220128160124637.inflight
-rw-r--r--  1 nsb  wheel  4414 Jan 28 16:01 20220128160124637.commit
-rw-r--r--  1 nsb  wheel     0 Jan 28 16:02 20220128160226172.commit.requested
-rw-r--r--  1 nsb  wheel  2594 Jan 28 16:02 20220128160226172.inflight
-rw-r--r--  1 nsb  wheel  4427 Jan 28 16:02 20220128160226172.commit
-rw-r--r--  1 nsb  wheel     0 Jan 28 16:02 20220128160229636.commit.requested
-rw-r--r--  1 nsb  wheel  2594 Jan 28 16:02 20220128160229636.inflight
-rw-r--r--  1 nsb  wheel  4428 Jan 28 16:02 20220128160229636.commit
-rw-r--r--  1 nsb  wheel     0 Jan 28 16:02 20220128160245447.commit.requested
-rw-r--r--  1 nsb  wheel  2594 Jan 28 16:02 20220128160245447.inflight
-rw-r--r--  1 nsb  wheel  4428 Jan 28 16:02 20220128160245447.commit
-rw-r--r--  1 nsb  wheel     0 Jan 28 16:05 20220128160245447.savepoint.inflight
-rw-r--r--  1 nsb  wheel  1168 Jan 28 16:05 20220128160245447.savepoint
-rw-r--r--  1 nsb  wheel     0 Jan 28 16:07 20220128160732437.restore.inflight
-rw-r--r--  1 nsb  wheel  4152 Jan 28 16:07 20220128160732437.restore
```

Let's check the total record count in the table. Should match the records we had, just before we triggered the savepoint.
```scala
val tripsSnapshotDF = spark.
  read.
  format("hudi").
  load(basePath)
tripsSnapshotDF.createOrReplaceTempView("hudi_trips_snapshot")

spark.sql("select count(partitionpath, uuid) from  hudi_trips_snapshot").show()
+--------------------------+
|count(partitionpath, uuid)|
+--------------------------+
|                        50|
+--------------------------+
```

<<<<<<< HEAD
As you could see, entire table state is restored back to the commit which was savepointed. Users can choose to trigger savepoint 
at regular cadence and keep deleting older savepoints when new ones are created. Hudi-cli has a command "savepoint delete" 
to assist in deleting a savepoint. Please do remember that cleaner may not clean the files that are savepointed. And so users 
should ensure they delete the savepoints from time to time. If not, the storage reclamation may not happen. 

Note: Savepoint and restore for MOR table is available only from 0.11. 

## Related Resources
<h3>Videos</h3>

* [Use Glue 4.0 to take regular save points for your Hudi tables for backup or disaster Recovery](https://www.youtube.com/watch?v=VgIMPSK7rFAa)
* [How to Rollback to Previous Checkpoint during Disaster in Apache Hudi using Glue 4.0 Demo](https://www.youtube.com/watch?v=Vi25q4vzogs)





=======
As you could see, entire table state is restored back to the commit which was savepointed. Users can choose to trigger savepoint
at regular cadence and keep deleting older savepoints when new ones are created. `hudi-cli` has a command `savepoint delete`
to assist in deleting a savepoint. Please do remember that cleaner may not clean the files that are savepointed. And so users
should ensure they delete the savepoints from time to time. If not, the storage reclamation may not happen.
>>>>>>> 369c12d7

Note: Savepoint and restore for MOR table is available only from 0.11. <|MERGE_RESOLUTION|>--- conflicted
+++ resolved
@@ -287,29 +287,22 @@
 +--------------------------+
 ```
 
-<<<<<<< HEAD
-As you could see, entire table state is restored back to the commit which was savepointed. Users can choose to trigger savepoint 
-at regular cadence and keep deleting older savepoints when new ones are created. Hudi-cli has a command "savepoint delete" 
-to assist in deleting a savepoint. Please do remember that cleaner may not clean the files that are savepointed. And so users 
-should ensure they delete the savepoints from time to time. If not, the storage reclamation may not happen. 
-
-Note: Savepoint and restore for MOR table is available only from 0.11. 
-
-## Related Resources
-<h3>Videos</h3>
-
-* [Use Glue 4.0 to take regular save points for your Hudi tables for backup or disaster Recovery](https://www.youtube.com/watch?v=VgIMPSK7rFAa)
-* [How to Rollback to Previous Checkpoint during Disaster in Apache Hudi using Glue 4.0 Demo](https://www.youtube.com/watch?v=Vi25q4vzogs)
-
-
-
-
-
-=======
 As you could see, entire table state is restored back to the commit which was savepointed. Users can choose to trigger savepoint
 at regular cadence and keep deleting older savepoints when new ones are created. `hudi-cli` has a command `savepoint delete`
 to assist in deleting a savepoint. Please do remember that cleaner may not clean the files that are savepointed. And so users
 should ensure they delete the savepoints from time to time. If not, the storage reclamation may not happen.
->>>>>>> 369c12d7
-
-Note: Savepoint and restore for MOR table is available only from 0.11. +
+Note: Savepoint and restore for MOR table is available only from 0.11. 
+
+## Related Resources
+<h3>Videos</h3>
+
+* [Use Glue 4.0 to take regular save points for your Hudi tables for backup or disaster Recovery](https://www.youtube.com/watch?v=VgIMPSK7rFAa)
+* [How to Rollback to Previous Checkpoint during Disaster in Apache Hudi using Glue 4.0 Demo](https://www.youtube.com/watch?v=Vi25q4vzogs)
+
+
+
+
+
+
+
